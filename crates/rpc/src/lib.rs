#![doc = include_str!("../README.md")]
#![doc(issue_tracker_base_url = "https://github.com/base/node-reth/issues/")]
#![cfg_attr(docsrs, feature(doc_cfg, doc_auto_cfg))]
#![cfg_attr(not(test), warn(unused_crate_dependencies))]

// Re-export tips core types
pub use tips_core::types::{Bundle, MeterBundleResponse, TransactionResult};

mod base;
pub use base::{
<<<<<<< HEAD
    flashblock_trie_cache::{FlashblockTrieCache, FlashblockTrieData},
    meter::{FlashblocksState, MeterBundleOutput, meter_bundle},
=======
    annotator::{FlashblockInclusion, ResourceAnnotator},
    cache::{BlockMetrics, FlashblockMetrics, MeteredTransaction, MeteringCache, ResourceTotals},
    estimator::{
        BlockPriorityEstimates, EstimateError, FlashblockResourceEstimates, PriorityFeeEstimator,
        ResourceDemand, ResourceEstimate, ResourceEstimates, ResourceKind, ResourceLimits,
        RollingPriorityEstimate,
    },
    kafka::{KafkaBundleConsumer, KafkaBundleConsumerConfig},
    meter::meter_bundle,
>>>>>>> 39463060
    meter_rpc::MeteringApiImpl,
    pubsub::{EthPubSub, EthPubSubApiServer},
    traits::{MeteringApiServer, TransactionStatusApiServer},
    transaction_rpc::TransactionStatusApiImpl,
    types::{
        BaseSubscriptionKind, ExtendedSubscriptionKind, MeteredPriorityFeeResponse,
        ResourceFeeEstimateResponse, Status, TransactionStatusResponse,
    },
};

mod eth;
pub use eth::rpc::{EthApiExt, EthApiOverrideServer};

mod metrics;<|MERGE_RESOLUTION|>--- conflicted
+++ resolved
@@ -8,10 +8,6 @@
 
 mod base;
 pub use base::{
-<<<<<<< HEAD
-    flashblock_trie_cache::{FlashblockTrieCache, FlashblockTrieData},
-    meter::{FlashblocksState, MeterBundleOutput, meter_bundle},
-=======
     annotator::{FlashblockInclusion, ResourceAnnotator},
     cache::{BlockMetrics, FlashblockMetrics, MeteredTransaction, MeteringCache, ResourceTotals},
     estimator::{
@@ -19,9 +15,9 @@
         ResourceDemand, ResourceEstimate, ResourceEstimates, ResourceKind, ResourceLimits,
         RollingPriorityEstimate,
     },
+    flashblock_trie_cache::{FlashblockTrieCache, FlashblockTrieData},
     kafka::{KafkaBundleConsumer, KafkaBundleConsumerConfig},
-    meter::meter_bundle,
->>>>>>> 39463060
+    meter::{FlashblocksState, MeterBundleOutput, meter_bundle},
     meter_rpc::MeteringApiImpl,
     pubsub::{EthPubSub, EthPubSubApiServer},
     traits::{MeteringApiServer, TransactionStatusApiServer},
