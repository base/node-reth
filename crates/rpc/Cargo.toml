--- conflicted
+++ resolved
@@ -58,9 +58,7 @@
 serde_json.workspace = true
 metrics.workspace = true
 metrics-derive.workspace = true
-<<<<<<< HEAD
 arc-swap.workspace = true
-=======
 parking_lot.workspace = true
 indexmap.workspace = true
 
@@ -74,7 +72,6 @@
 # DA calculation
 op-alloy-flz.workspace = true
 op-alloy-consensus.workspace = true
->>>>>>> 39463060
 
 [dev-dependencies]
 base-flashtypes.workspace = true
