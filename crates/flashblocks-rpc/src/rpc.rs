--- conflicted
+++ resolved
@@ -2,34 +2,23 @@
 use std::time::Duration;
 
 use crate::metrics::Metrics;
-use crate::state::FlashblocksState;
 use crate::subscription::Flashblock;
 use alloy_eips::{BlockId, BlockNumberOrTag};
 use alloy_primitives::Address;
 use alloy_primitives::TxHash;
 use alloy_primitives::U256;
+use alloy_rpc_types_eth::state::StateOverride;
 use jsonrpsee::{
     core::{async_trait, RpcResult},
     proc_macros::rpc,
 };
 use op_alloy_network::Optimism;
-<<<<<<< HEAD
+use op_alloy_rpc_types::OpTransactionRequest;
 use reth::providers::CanonStateSubscriptions;
 use reth::rpc::server_types::eth::EthApiError::TransactionConfirmationTimeout;
-use reth_rpc_eth_api::helpers::EthBlocks;
 use reth_rpc_eth_api::helpers::EthState;
 use reth_rpc_eth_api::helpers::EthTransactions;
-=======
-use op_alloy_rpc_types::{OpTransactionRequest, Transaction};
-use reth::providers::{CanonStateSubscriptions, TransactionsProvider};
-use reth::rpc::server_types::eth::TransactionSource;
-use reth::{api::BlockBody, providers::HeaderProvider};
-use reth_optimism_chainspec::OpChainSpec;
-use reth_optimism_primitives::{OpBlock, OpPrimitives, OpReceipt, OpTransactionSigned};
-use reth_optimism_rpc::OpReceiptBuilder;
-use reth_rpc_convert::transaction::ConvertReceiptInput;
-use reth_rpc_eth_api::helpers::{EthCall, EthTransactions};
->>>>>>> 0a315d5a
+use reth_rpc_eth_api::helpers::{EthBlocks, EthCall};
 use reth_rpc_eth_api::{helpers::FullEthApi, RpcBlock};
 use reth_rpc_eth_api::{RpcReceipt, RpcTransaction};
 use tokio::sync::broadcast;
@@ -58,6 +47,8 @@
 
     /// Creates a subscription to receive flashblock updates.
     fn subscribe_to_flashblocks(&self) -> broadcast::Receiver<Flashblock>;
+
+    fn get_state_overrides(&self) -> Option<StateOverride>;
 }
 
 #[cfg_attr(not(test), rpc(server, namespace = "eth"))]
@@ -97,10 +88,7 @@
     async fn send_raw_transaction_sync(
         &self,
         transaction: alloy_primitives::Bytes,
-<<<<<<< HEAD
     ) -> RpcResult<RpcReceipt<Optimism>>;
-=======
-    ) -> RpcResult<Option<RpcReceipt<Optimism>>>;
 
     #[method(name = "call")]
     async fn call(
@@ -108,18 +96,17 @@
         transaction: OpTransactionRequest,
         block_number: Option<BlockId>,
     ) -> RpcResult<alloy_primitives::Bytes>;
->>>>>>> 0a315d5a
 }
 
 #[derive(Debug)]
-pub struct EthApiExt<Eth> {
+pub struct EthApiExt<Eth, FB> {
     eth_api: Eth,
-    flashblocks_state: Arc<FlashblocksState>,
+    flashblocks_state: Arc<FB>,
     metrics: Metrics,
 }
 
-impl<Eth> EthApiExt<Eth> {
-    pub fn new(eth_api: Eth, flashblocks_state: Arc<FlashblocksState>) -> Self {
+impl<Eth, FB> EthApiExt<Eth, FB> {
+    pub fn new(eth_api: Eth, flashblocks_state: Arc<FB>) -> Self {
         Self {
             eth_api,
             flashblocks_state,
@@ -129,9 +116,10 @@
 }
 
 #[async_trait]
-impl<Eth> EthApiOverrideServer for EthApiExt<Eth>
+impl<Eth, FB> EthApiOverrideServer for EthApiExt<Eth, FB>
 where
     Eth: FullEthApi<NetworkTypes = Optimism> + Send + Sync + 'static,
+    FB: FlashblocksAPI + Send + Sync + 'static,
     jsonrpsee_types::error::ErrorObject<'static>: From<Eth::Error>,
 {
     async fn block_by_number(
@@ -299,10 +287,9 @@
         // If the call is to pending block use cached override (if they exist)
         if block_id.is_pending() {
             self.metrics.call.increment(1);
-            overrides.state = self
-                .cache
-                .get::<alloy_rpc_types_eth::state::StateOverride>(&CacheKey::PendingOverrides);
-        }
+            overrides.state = self.flashblocks_state.get_state_overrides()
+        }
+
         // Delegate to the underlying eth_api
         EthCall::call(&self.eth_api, transaction, block_number, overrides)
             .await
@@ -310,9 +297,10 @@
     }
 }
 
-impl<Eth> EthApiExt<Eth>
+impl<Eth, FB> EthApiExt<Eth, FB>
 where
     Eth: FullEthApi<NetworkTypes = Optimism> + Send + Sync + 'static,
+    FB: FlashblocksAPI + Send + Sync + 'static,
 {
     async fn wait_for_flashblocks_receipt(&self, tx_hash: TxHash) -> Option<RpcReceipt<Optimism>> {
         let mut receiver = self.flashblocks_state.subscribe_to_flashblocks();
