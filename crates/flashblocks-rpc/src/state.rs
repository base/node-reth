use crate::metrics::Metrics;
use crate::pending_blocks::{PendingBlocks, PendingBlocksBuilder};
use crate::rpc::{FlashblocksAPI, PendingBlocksAPI};
use crate::subscription::{Flashblock, FlashblocksReceiver};
use alloy_consensus::transaction::{Recovered, SignerRecoverable, TransactionMeta};
use alloy_consensus::{Header, TxReceipt};
use alloy_eips::BlockNumberOrTag;
use alloy_primitives::map::foldhash::HashMap;
use alloy_primitives::map::B256HashMap;
use alloy_primitives::{Address, BlockNumber, Bytes, Sealable, B256, U256};
use alloy_rpc_types::{state::StateOverride, TransactionTrait, Withdrawal};
use alloy_rpc_types_engine::{ExecutionPayloadV1, ExecutionPayloadV2, ExecutionPayloadV3};
<<<<<<< HEAD
use alloy_rpc_types_eth::state::{AccountOverride, StateOverride, StateOverridesBuilder};
use alloy_rpc_types_eth::{Filter, Log};
use arc_swap::ArcSwapOption;
=======
use alloy_rpc_types_eth::state::{AccountOverride, StateOverridesBuilder};
use arc_swap::{ArcSwapOption, Guard};
>>>>>>> 66abf195
use eyre::eyre;
use op_alloy_consensus::OpTxEnvelope;
use op_alloy_network::{Optimism, TransactionResponse};
use op_alloy_rpc_types::Transaction;
use reth::chainspec::{ChainSpecProvider, EthChainSpec};
use reth::providers::{BlockReaderIdExt, StateProviderFactory};
use reth::revm::context::result::ResultAndState;
use reth::revm::database::StateProviderDatabase;
use reth::revm::db::CacheDB;
use reth::revm::{DatabaseCommit, State};
use reth_evm::{ConfigureEvm, Evm};
use reth_optimism_chainspec::OpHardforks;
use reth_optimism_evm::{OpEvmConfig, OpNextBlockEnvAttributes};
use reth_optimism_primitives::{DepositReceipt, OpBlock, OpPrimitives};
use reth_optimism_rpc::OpReceiptBuilder;
use reth_primitives::RecoveredBlock;
use reth_rpc_convert::{transaction::ConvertReceiptInput, RpcTransaction};
use reth_rpc_eth_api::{RpcBlock, RpcReceipt};
use std::collections::{BTreeMap, HashSet};
use std::sync::Arc;
use std::time::Instant;
use tokio::sync::broadcast::{self, Sender};
use tokio::sync::mpsc::{self, UnboundedReceiver};
use tokio::sync::Mutex;
use tracing::{debug, error, info, warn};

// Buffer 4s of flashblocks for flashblock_sender
const BUFFER_SIZE: usize = 20;

enum StateUpdate {
    Canonical(RecoveredBlock<OpBlock>),
    Flashblock(Flashblock),
}

#[derive(Debug, Clone)]
pub struct FlashblocksState<Client> {
    pending_blocks: Arc<ArcSwapOption<PendingBlocks>>,
    queue: mpsc::UnboundedSender<StateUpdate>,
    flashblock_sender: Sender<Flashblock>,
    state_processor: StateProcessor<Client>,
}

impl<Client> FlashblocksState<Client>
where
    Client: StateProviderFactory
        + ChainSpecProvider<ChainSpec: EthChainSpec<Header = Header> + OpHardforks>
        + BlockReaderIdExt<Header = Header>
        + Clone
        + 'static,
{
    pub fn new(client: Client) -> Self {
        let (tx, rx) = mpsc::unbounded_channel::<StateUpdate>();
        let pending_blocks: Arc<ArcSwapOption<PendingBlocks>> = Arc::new(ArcSwapOption::new(None));
        let state_processor =
            StateProcessor::new(client, pending_blocks.clone(), Arc::new(Mutex::new(rx)));

        Self {
            pending_blocks,
            queue: tx,
            flashblock_sender: broadcast::channel(BUFFER_SIZE).0,
            state_processor,
        }
    }

    pub fn start(&self) {
        let sp = self.state_processor.clone();
        tokio::spawn(async move {
            sp.start().await;
        });
    }

    pub fn on_canonical_block_received(&self, block: &RecoveredBlock<OpBlock>) {
        match self.queue.send(StateUpdate::Canonical(block.clone())) {
            Ok(_) => {
                info!(
                    message = "added canonical block to processing queue",
                    block_number = block.number
                )
            }
            Err(e) => {
                error!(message = "could not add canonical block to processing queue", block_number = block.number, error = %e);
            }
        }
    }
}

impl<Client> FlashblocksReceiver for FlashblocksState<Client> {
    fn on_flashblock_received(&self, flashblock: Flashblock) {
        match self.queue.send(StateUpdate::Flashblock(flashblock.clone())) {
            Ok(_) => {
                info!(
                    message = "added flashblock to processing queue",
                    block_number = flashblock.metadata.block_number,
                    flashblock_index = flashblock.index
                );
            }
            Err(e) => {
                error!(message = "could not add flashblock to processing queue", block_number = flashblock.metadata.block_number, flashblock_index = flashblock.index, error = %e);
            }
        }

        _ = self.flashblock_sender.send(flashblock);
    }
}

impl<Client> FlashblocksAPI for FlashblocksState<Client> {
    fn get_pending_blocks(&self) -> Guard<Option<Arc<PendingBlocks>>> {
        self.pending_blocks.load()
    }

    fn subscribe_to_flashblocks(&self) -> tokio::sync::broadcast::Receiver<Flashblock> {
        self.flashblock_sender.subscribe()
    }
}

impl PendingBlocksAPI for Guard<Option<Arc<PendingBlocks>>> {
    fn get_canonical_block_number(&self) -> BlockNumberOrTag {
        self.as_ref()
            .map(|pb| pb.canonical_block_number())
            .unwrap_or(BlockNumberOrTag::Latest)
    }

    fn get_transaction_count(&self, address: Address) -> U256 {
        self.as_ref()
            .map(|pb| pb.get_transaction_count(address))
            .unwrap_or_else(|| U256::from(0))
    }

    fn get_block(&self, full: bool) -> Option<RpcBlock<Optimism>> {
        self.as_ref().map(|pb| pb.get_latest_block(full))
    }

    fn get_transaction_receipt(
        &self,
        tx_hash: alloy_primitives::TxHash,
    ) -> Option<RpcReceipt<Optimism>> {
        self.as_ref().and_then(|pb| pb.get_receipt(tx_hash))
    }

    fn get_transaction_by_hash(
        &self,
        tx_hash: alloy_primitives::TxHash,
    ) -> Option<RpcTransaction<Optimism>> {
        self.as_ref()
            .and_then(|pb| pb.get_transaction_by_hash(tx_hash))
    }

    fn get_balance(&self, address: Address) -> Option<U256> {
        self.as_ref().and_then(|pb| pb.get_balance(address))
    }

    fn get_state_overrides(&self) -> Option<StateOverride> {
        self.as_ref()
            .map(|pb| pb.get_state_overrides())
            .unwrap_or_default()
    }

    fn get_pending_logs(&self, filter: &Filter) -> Vec<Log> {
        self.pending_blocks
            .load()
            .as_ref()
            .map(|pb| pb.get_pending_logs(filter))
            .unwrap_or_default()
    }
}

#[derive(Debug, Clone)]
struct StateProcessor<Client> {
    rx: Arc<Mutex<UnboundedReceiver<StateUpdate>>>,
    pending_blocks: Arc<ArcSwapOption<PendingBlocks>>,
    metrics: Metrics,
    client: Client,
}

impl<Client> StateProcessor<Client>
where
    Client: StateProviderFactory
        + ChainSpecProvider<ChainSpec: EthChainSpec<Header = Header> + OpHardforks>
        + BlockReaderIdExt<Header = Header>
        + Clone
        + 'static,
{
    fn new(
        client: Client,
        pending_blocks: Arc<ArcSwapOption<PendingBlocks>>,
        rx: Arc<Mutex<UnboundedReceiver<StateUpdate>>>,
    ) -> Self {
        Self {
            metrics: Metrics::default(),
            pending_blocks,
            client,
            rx,
        }
    }

    async fn start(&self) {
        while let Some(update) = self.rx.lock().await.recv().await {
            let prev_pending_blocks = self.pending_blocks.load_full();
            match update {
                StateUpdate::Canonical(block) => {
                    debug!(
                        message = "processing canonical block",
                        block_number = block.number
                    );
                    match self.process_canonical_block(prev_pending_blocks, &block) {
                        Ok(new_pending_blocks) => {
                            self.pending_blocks.swap(new_pending_blocks);
                        }
                        Err(e) => {
                            error!(message = "could not process canonical block", error = %e);
                        }
                    }
                }
                StateUpdate::Flashblock(flashblock) => {
                    let start_time = Instant::now();
                    debug!(
                        message = "processing flashblock",
                        block_number = flashblock.metadata.block_number,
                        flashblock_index = flashblock.index
                    );
                    match self.process_flashblock(prev_pending_blocks, &flashblock) {
                        Ok(new_pending_blocks) => {
                            self.pending_blocks.swap(new_pending_blocks);
                            self.metrics
                                .block_processing_duration
                                .record(start_time.elapsed());
                        }
                        Err(e) => {
                            error!(message = "could not process Flashblock", error = %e);
                            self.metrics.block_processing_error.increment(1);
                        }
                    }
                }
            }
        }
    }

    fn process_canonical_block(
        &self,
        prev_pending_blocks: Option<Arc<PendingBlocks>>,
        block: &RecoveredBlock<OpBlock>,
    ) -> eyre::Result<Option<Arc<PendingBlocks>>> {
        match &prev_pending_blocks {
            Some(pending_blocks) => {
                let mut flashblocks = pending_blocks.get_flashblocks();
                let num_flashblocks_for_canon = flashblocks
                    .iter()
                    .filter(|fb| fb.metadata.block_number == block.number)
                    .count();
                self.metrics
                    .flashblocks_in_block
                    .record(num_flashblocks_for_canon as f64);

                if pending_blocks.latest_block_number() <= block.number {
                    self.metrics.pending_clear_catchup.increment(1);
                    self.metrics
                        .pending_snapshot_height
                        .set(pending_blocks.latest_block_number() as f64);
                    self.metrics
                        .pending_snapshot_fb_index
                        .set(pending_blocks.latest_flashblock_index() as f64);

                    Ok(None)
                } else {
                    // If we had a reorg, we need to reset all flashblocks state
                    let tracked_txns = pending_blocks.get_transactions_for_block(block.number);
                    let tracked_txn_hashes: HashSet<_> =
                        tracked_txns.clone().iter().map(|tx| tx.tx_hash()).collect();
                    let block_txn_hashes: HashSet<_> =
                        block.body().transactions().map(|tx| tx.tx_hash()).collect();

                    flashblocks
                        .retain(|flashblock| flashblock.metadata.block_number > block.number);

                    if tracked_txn_hashes.len() != block_txn_hashes.len()
                        || tracked_txn_hashes != block_txn_hashes
                    {
                        warn!(
                            message = "reorg detected, recomputing pending flashblocks going ahead of reorg",
                            latest_pending_block = pending_blocks.latest_block_number(),
                            canonical_block = block.number,
                            tracked_txn_hashes_len = tracked_txn_hashes.len(),
                            block_txn_hashes_len = block_txn_hashes.len(),
                            tracked_txn_hashes = ?tracked_txn_hashes,
                            block_txn_hashes = ?block_txn_hashes,
                        );
                        self.metrics.pending_clear_reorg.increment(1);

                        // If there is a reorg, we re-process all future flashblocks without reusing the existing pending state
                        return self.build_pending_state(None, &flashblocks);
                    }

                    // If no reorg, we can continue building on top of the existing pending state
                    self.build_pending_state(prev_pending_blocks, &flashblocks)
                }
            }
            None => {
                debug!(message = "no pending state to update with canonical block, skipping");
                Ok(None)
            }
        }
    }

    fn process_flashblock(
        &self,
        prev_pending_blocks: Option<Arc<PendingBlocks>>,
        flashblock: &Flashblock,
    ) -> eyre::Result<Option<Arc<PendingBlocks>>> {
        match &prev_pending_blocks {
            Some(pending_blocks) => {
                if self.is_next_flashblock(pending_blocks, flashblock) {
                    let mut flashblocks = pending_blocks.get_flashblocks();
                    flashblocks.push(flashblock.clone());
                    self.build_pending_state(prev_pending_blocks, &flashblocks)
                } else if pending_blocks.latest_block_number() != flashblock.metadata.block_number {
                    // We have received a non-zero flashblock for a new block
                    self.metrics.unexpected_block_order.increment(1);
                    error!(
                        message = "Received non-zero index Flashblock for new block, zeroing Flashblocks until we receive a base Flashblock",
                        curr_block = %pending_blocks.latest_block_number(),
                        new_block = %flashblock.metadata.block_number,
                    );
                    Ok(None)
                } else {
                    // We have received a non-sequential flashblock for the current block
                    self.metrics.unexpected_block_order.increment(1);

                    info!(
                        message = "Received non-sequential Flashblock, ignoring and moving on",
                        curr_block = %pending_blocks.latest_block_number(),
                        new_block = %flashblock.metadata.block_number,
                    );

                    Ok(Some(pending_blocks.clone()))
                }
            }
            None => {
                if flashblock.index == 0 {
                    self.build_pending_state(None, &vec![flashblock.clone()])
                } else {
                    info!(message = "waiting for first Flashblock");
                    Ok(None)
                }
            }
        }
    }

    fn build_pending_state(
        &self,
        prev_pending_blocks: Option<Arc<PendingBlocks>>,
        flashblocks: &Vec<Flashblock>,
    ) -> eyre::Result<Option<Arc<PendingBlocks>>> {
        // BTreeMap guarantees ascending order of keys while iterating
        let mut flashblocks_per_block = BTreeMap::<BlockNumber, Vec<Flashblock>>::new();
        for flashblock in flashblocks {
            flashblocks_per_block
                .entry(flashblock.metadata.block_number)
                .or_default()
                .push(flashblock.clone());
        }

        let earliest_block_number = flashblocks_per_block.keys().min().unwrap();
        let canonical_block = earliest_block_number - 1;
        let mut last_block_header = self.client.header_by_number(canonical_block)?.ok_or(eyre!(
            "Failed to extract header for canonical block number {}",
            canonical_block
        ))?;

        let evm_config = OpEvmConfig::optimism(self.client.chain_spec());

        let state_provider = self
            .client
            .state_by_block_number_or_tag(BlockNumberOrTag::Number(canonical_block))?;
        let state_provider_db = StateProviderDatabase::new(state_provider);
        let state = State::builder()
            .with_database(state_provider_db)
            .with_bundle_update()
            .build();
        let mut pending_blocks_builder = PendingBlocksBuilder::new();

        let mut db = match &prev_pending_blocks {
            Some(pending_blocks) => CacheDB {
                cache: pending_blocks.get_db_cache(),
                db: state,
            },
            None => CacheDB::new(state),
        };
        let mut state_cache_builder = match &prev_pending_blocks {
            Some(pending_blocks) => {
                StateOverridesBuilder::new(pending_blocks.get_state_overrides().unwrap_or_default())
            }
            None => StateOverridesBuilder::default(),
        };
        for (_block_number, flashblocks) in flashblocks_per_block {
            let nested_db = db.nest();
            let base = flashblocks
                .first()
                .ok_or(eyre!("cannot build a pending block from no flashblocks"))?
                .base
                .clone()
                .ok_or(eyre!("first flashblock does not contain a base"))?;

            let latest_flashblock = flashblocks
                .last()
                .cloned()
                .ok_or(eyre!("cannot build a pending block from no flashblocks"))?;

            let transactions: Vec<Bytes> = flashblocks
                .iter()
                .flat_map(|flashblock| flashblock.diff.transactions.clone())
                .collect();

            let withdrawals: Vec<Withdrawal> = flashblocks
                .iter()
                .flat_map(|flashblock| flashblock.diff.withdrawals.clone())
                .collect();

            let receipt_by_hash = flashblocks
                .iter()
                .map(|flashblock| flashblock.metadata.receipts.clone())
                .fold(HashMap::default(), |mut acc, receipts| {
                    acc.extend(receipts);
                    acc
                });

            let updated_balances = flashblocks
                .iter()
                .map(|flashblock| flashblock.metadata.new_account_balances.clone())
                .fold(HashMap::default(), |mut acc, balances| {
                    acc.extend(balances);
                    acc
                });

            pending_blocks_builder.with_flashblocks(flashblocks.clone());

            let execution_payload: ExecutionPayloadV3 = ExecutionPayloadV3 {
                blob_gas_used: 0,
                excess_blob_gas: 0,
                payload_inner: ExecutionPayloadV2 {
                    withdrawals,
                    payload_inner: ExecutionPayloadV1 {
                        parent_hash: base.parent_hash,
                        fee_recipient: base.fee_recipient,
                        state_root: latest_flashblock.diff.state_root,
                        receipts_root: latest_flashblock.diff.receipts_root,
                        logs_bloom: latest_flashblock.diff.logs_bloom,
                        prev_randao: base.prev_randao,
                        block_number: base.block_number,
                        gas_limit: base.gas_limit,
                        gas_used: latest_flashblock.diff.gas_used,
                        timestamp: base.timestamp,
                        extra_data: base.extra_data.clone(),
                        base_fee_per_gas: base.base_fee_per_gas,
                        block_hash: latest_flashblock.diff.block_hash,
                        transactions,
                    },
                },
            };

            let block: OpBlock = execution_payload.try_into_block()?;
            let mut l1_block_info = reth_optimism_evm::extract_l1_info(&block.body)?;
            let header = block.header.clone().seal_slow();
            pending_blocks_builder.with_header(header.clone());

            let block_env_attributes = OpNextBlockEnvAttributes {
                timestamp: base.timestamp,
                suggested_fee_recipient: base.fee_recipient,
                prev_randao: base.prev_randao,
                gas_limit: base.gas_limit,
                parent_beacon_block_root: Some(base.parent_beacon_block_root),
                extra_data: base.extra_data.clone(),
            };

            let evm_env = evm_config.next_evm_env(&last_block_header, &block_env_attributes)?;
            let mut evm = evm_config.evm_with_env(nested_db, evm_env);

            let mut gas_used = 0;
            let mut next_log_index = 0;

            for (idx, transaction) in block.body.transactions.iter().enumerate() {
                let sender = match transaction.recover_signer() {
                    Ok(signer) => signer,
                    Err(err) => return Err(err.into()),
                };
                pending_blocks_builder.increment_nonce(sender);

                let receipt = receipt_by_hash
                    .get(&transaction.tx_hash())
                    .cloned()
                    .ok_or(eyre!("missing receipt for {:?}", transaction.tx_hash()))?;

                let recovered_transaction = Recovered::new_unchecked(transaction.clone(), sender);
                let envelope = recovered_transaction.clone().convert::<OpTxEnvelope>();

                // Build Transaction
                let (deposit_receipt_version, deposit_nonce) = if transaction.is_deposit() {
                    let deposit_receipt = receipt
                        .as_deposit_receipt()
                        .ok_or(eyre!("deposit transaction, non deposit receipt"))?;

                    (
                        deposit_receipt.deposit_receipt_version,
                        deposit_receipt.deposit_nonce,
                    )
                } else {
                    (None, None)
                };

                let effective_gas_price = if transaction.is_deposit() {
                    0
                } else {
                    block
                        .base_fee_per_gas
                        .map(|base_fee| {
                            transaction
                                .effective_tip_per_gas(base_fee)
                                .unwrap_or_default()
                                + base_fee as u128
                        })
                        .unwrap_or_else(|| transaction.max_fee_per_gas())
                };

                let rpc_txn = Transaction {
                    inner: alloy_rpc_types_eth::Transaction {
                        inner: envelope,
                        block_hash: Some(header.hash()),
                        block_number: Some(base.block_number),
                        transaction_index: Some(idx as u64),
                        effective_gas_price: Some(effective_gas_price),
                    },
                    deposit_nonce,
                    deposit_receipt_version,
                };

                pending_blocks_builder.with_transaction(rpc_txn);

                // Receipt Generation
                let meta = TransactionMeta {
                    tx_hash: transaction.tx_hash(),
                    index: idx as u64,
                    block_hash: header.hash(),
                    block_number: block.number,
                    base_fee: block.base_fee_per_gas,
                    excess_blob_gas: block.excess_blob_gas,
                    timestamp: block.timestamp,
                };

                let input: ConvertReceiptInput<'_, OpPrimitives> = ConvertReceiptInput {
                    receipt: receipt.clone(),
                    tx: Recovered::new_unchecked(transaction, sender),
                    gas_used: receipt.cumulative_gas_used() - gas_used,
                    next_log_index,
                    meta,
                };

                let op_receipt = OpReceiptBuilder::new(
                    self.client.chain_spec().as_ref(),
                    input,
                    &mut l1_block_info,
                )?
                .build();

                pending_blocks_builder.with_receipt(transaction.tx_hash(), op_receipt);
                gas_used = receipt.cumulative_gas_used();
                next_log_index += receipt.logs().len();

                let mut should_execute_transaction = false;
                match &prev_pending_blocks {
                    Some(pending_blocks) => {
                        match pending_blocks.get_transaction_state(transaction.tx_hash()) {
                            Some(state) => {
                                pending_blocks_builder
                                    .with_transaction_state(transaction.tx_hash(), state);
                            }
                            None => {
                                should_execute_transaction = true;
                            }
                        }
                    }
                    None => {
                        should_execute_transaction = true;
                    }
                }

                if should_execute_transaction {
                    let ResultAndState { state, .. } = evm.transact(recovered_transaction)?;
                    for (addr, acc) in &state {
                        let state_diff = B256HashMap::<B256>::from_iter(
                            acc.storage
                                .iter()
                                .map(|(&key, slot)| (key.into(), slot.present_value.into())),
                        );
                        let acc_override = AccountOverride {
                            balance: Some(acc.info.balance),
                            nonce: Some(acc.info.nonce),
                            code: acc.info.code.clone().map(|code| code.bytes()),
                            state: None,
                            state_diff: Some(state_diff),
                            move_precompile_to: None,
                        };
                        state_cache_builder = state_cache_builder.append(*addr, acc_override);
                        pending_blocks_builder
                            .with_transaction_state(transaction.tx_hash(), state.clone());
                    }
                    evm.db_mut().commit(state);
                }
            }

            for (address, balance) in updated_balances {
                pending_blocks_builder.with_account_balance(address, balance);
            }

            db = evm.into_db().flatten();
            last_block_header = block.header.clone();
        }

        pending_blocks_builder.with_db_cache(db.cache);
        pending_blocks_builder.with_state_overrides(state_cache_builder.build());
        Ok(Some(Arc::new(pending_blocks_builder.build()?)))
    }

    fn is_next_flashblock(
        &self,
        pending_blocks: &Arc<PendingBlocks>,
        flashblock: &Flashblock,
    ) -> bool {
        let is_next_of_block = flashblock.metadata.block_number
            == pending_blocks.latest_block_number()
            && flashblock.index == pending_blocks.latest_flashblock_index() + 1;
        let is_first_of_next_block = flashblock.metadata.block_number
            == pending_blocks.latest_block_number() + 1
            && flashblock.index == 0;

        is_next_of_block || is_first_of_next_block
    }
}<|MERGE_RESOLUTION|>--- conflicted
+++ resolved
@@ -8,16 +8,11 @@
 use alloy_primitives::map::foldhash::HashMap;
 use alloy_primitives::map::B256HashMap;
 use alloy_primitives::{Address, BlockNumber, Bytes, Sealable, B256, U256};
-use alloy_rpc_types::{state::StateOverride, TransactionTrait, Withdrawal};
+use alloy_rpc_types::{TransactionTrait, Withdrawal};
 use alloy_rpc_types_engine::{ExecutionPayloadV1, ExecutionPayloadV2, ExecutionPayloadV3};
-<<<<<<< HEAD
 use alloy_rpc_types_eth::state::{AccountOverride, StateOverride, StateOverridesBuilder};
 use alloy_rpc_types_eth::{Filter, Log};
-use arc_swap::ArcSwapOption;
-=======
-use alloy_rpc_types_eth::state::{AccountOverride, StateOverridesBuilder};
 use arc_swap::{ArcSwapOption, Guard};
->>>>>>> 66abf195
 use eyre::eyre;
 use op_alloy_consensus::OpTxEnvelope;
 use op_alloy_network::{Optimism, TransactionResponse};
@@ -176,9 +171,7 @@
     }
 
     fn get_pending_logs(&self, filter: &Filter) -> Vec<Log> {
-        self.pending_blocks
-            .load()
-            .as_ref()
+        self.as_ref()
             .map(|pb| pb.get_pending_logs(filter))
             .unwrap_or_default()
     }
