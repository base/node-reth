--- conflicted
+++ resolved
@@ -40,12 +40,8 @@
 
 # Runs tests across workspace with all features enabled
 test:
-<<<<<<< HEAD
     @command -v cargo-nextest >/dev/null 2>&1 || cargo install cargo-nextest
-    cargo nextest run --workspace --all-features
-=======
-    RUSTFLAGS="-D warnings" cargo test --workspace --all-features
->>>>>>> d1621dfb
+    RUSTFLAGS="-D warnings" cargo nextest run --workspace --all-features
 
 # Runs cargo hack against the workspace
 hack:
